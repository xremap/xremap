use crate::action::Action;
use crate::client::WMClient;
use crate::config::application::OnlyOrNot;
use crate::config::key_press::{KeyPress, Modifier};
use crate::config::keymap::{build_override_table, OverrideEntry};
use crate::config::keymap_action::KeymapAction;
use crate::config::modmap_action::{Keys, ModmapAction, MultiPurposeKey, PressReleaseKey};
use crate::config::remap::Remap;
use crate::device::InputDeviceInfo;
use crate::event::{Event, KeyEvent, RelativeEvent};
use crate::{config, Config};
use evdev::KeyCode as Key;
use lazy_static::lazy_static;
use log::debug;
use nix::sys::time::TimeSpec;
use nix::sys::timerfd::{Expiration, TimerFd, TimerSetTimeFlags};
use std::cmp::Ordering;
use std::collections::{HashMap, HashSet};
use std::error::Error;
use std::time::{Duration, Instant};

// This const is a value used to offset RELATIVE events' scancodes
// so that they correspond to the custom aliases created in config::key::parse_key.
// This offset also prevents resulting scancodes from corresponding to non-Xremap scancodes,
// to prevent conflating disguised relative events with other events.
pub const DISGUISED_EVENT_OFFSETTER: u16 = 59974;

// This const is defined a keycode for a configuration key used to match any key.
// It's the offset of XHIRES_LEFTSCROLL + 1
pub const KEY_MATCH_ANY: Key = Key(DISGUISED_EVENT_OFFSETTER + 26);

pub struct EventHandler {
    // Currently pressed modifier keys
    modifiers: HashSet<Key>,
    // Modifiers that are currently pressed but not in the source KeyPress
    extra_modifiers: HashSet<Key>,
    // Make sure the original event is released even if remapping changes while holding the key
    pressed_keys: HashMap<Key, Key>,
    // Check the currently active application
    application_client: WMClient,
    application_cache: Option<String>,
    title_cache: Option<String>,
    // State machine for multi-purpose keys
    multi_purpose_keys: HashMap<Key, MultiPurposeKeyState>,
    // Current nested remaps
    override_remaps: Vec<HashMap<Key, Vec<OverrideEntry>>>,
    // Key triggered on a timeout of nested remaps
    override_timeout_key: Option<Vec<Key>>,
    // Trigger a timeout of nested remaps through select(2)
    override_timer: TimerFd,
    // { set_mode: String }
    mode: String,
    // { set_mark: true }
    mark_set: bool,
    // { escape_next_key: true }
    escape_next_key: bool,
    // keypress_delay_ms
    keypress_delay: Duration,
    // Buffered actions to be dispatched. TODO: Just return actions from each function instead of using this.
    actions: Vec<Action>,
}

struct TaggedAction {
    action: KeymapAction,
    exact_match: bool,
}

impl EventHandler {
    pub fn new(timer: TimerFd, mode: &str, keypress_delay: Duration, application_client: WMClient) -> EventHandler {
        EventHandler {
            modifiers: HashSet::new(),
            extra_modifiers: HashSet::new(),
            pressed_keys: HashMap::new(),
            application_client,
            application_cache: None,
            title_cache: None,
            multi_purpose_keys: HashMap::new(),
            override_remaps: vec![],
            override_timeout_key: None,
            override_timer: timer,
            mode: mode.to_string(),
            mark_set: false,
            escape_next_key: false,
            keypress_delay,
            actions: vec![],
        }
    }

    // Handle an Event and return Actions. This should be the only public method of EventHandler.
    pub fn on_events(&mut self, events: &Vec<Event>, config: &Config) -> Result<Vec<Action>, Box<dyn Error>> {
        // a vector to collect mouse movement events to be able to send them all at once as one MouseMovementEventCollection.
        let mut mouse_movement_collection: Vec<RelativeEvent> = Vec::new();
        for event in events {
            match event {
                Event::KeyEvent(device, key_event) => {
                    self.on_key_event(key_event, config, device)?;
                }
                Event::RelativeEvent(device, relative_event) => {
                    self.on_relative_event(relative_event, &mut mouse_movement_collection, config, device)?
                }

                Event::OtherEvents(event) => self.send_action(Action::InputEvent(*event)),
                Event::OverrideTimeout => self.timeout_override()?,
            };
        }
        // if there is at least one mouse movement event, sending all of them as one MouseMovementEventCollection
        if !mouse_movement_collection.is_empty() {
            self.send_action(Action::MouseMovementEventCollection(mouse_movement_collection));
        }
        Ok(self.actions.drain(..).collect())
    }

    // Handle EventType::KEY
    fn on_key_event(
        &mut self,
        event: &KeyEvent,
        config: &Config,
        device: &InputDeviceInfo,
    ) -> Result<bool, Box<dyn Error>> {
        self.application_cache = None; // expire cache
        self.title_cache = None; // expire cache
        let key = Key::new(event.code());

        if key.code() < DISGUISED_EVENT_OFFSETTER {
            debug!("=> {}: {:?}", event.value(), &key);
        }

        let mut is_multi_key = false;
        let mut multi_key_time: Option<Instant> = None;

        let mut is_multi_key = false;
        let mut multi_key_time: Option<Instant> = None;

        // Apply modmap
        let mut key_values = if let Some(key_action) = self.find_modmap(config, &key, device) {
            is_multi_key = matches!(key_action, ModmapAction::MultiPurposeKey(_));

            // If it's a multipurpose key, try to get its time_added
            if is_multi_key {
                if let Some(state) = self.multi_purpose_keys.get(&key) {
                    multi_key_time = Some(state.time_added);
                }
            }

            self.dispatch_keys(key_action, key, event.value())?
        } else {
            vec![(key, event.value())]
        };

        self.maintain_pressed_keys(key, event.value(), &mut key_values);

        // Decide whether to flush
        let should_flush = match (is_multi_key, multi_key_time) {
            // not a multipurpose key => flush
            (false, _) if !self.multi_purpose_keys.is_empty() => true,
            // if there are earlier multi-purpose keys => flush those
            (true, Some(time)) => self.multi_purpose_keys.values().any(|state| state.time_added < time),
            // default fallback
            _ => false,
        };

        if should_flush {
            key_values = self.flush_timeout_keys(key_values, multi_key_time);
        }

        let mut send_original_relative_event = false;
        // Apply keymap
        for (key, value) in key_values.into_iter() {
            if config.virtual_modifiers.contains(&key) {
                self.update_modifier(key, value);
                continue;
            } else if MODIFIER_KEYS.contains(&key) {
                self.update_modifier(key, value);
            } else if is_pressed(value) {
                if self.escape_next_key {
                    self.escape_next_key = false
                } else if let Some(actions) = self.find_keymap(config, &key, device)? {
                    self.dispatch_actions(&actions, &key)?;
                    continue;
                } else if let Some(actions) = self.find_keymap(config, &KEY_MATCH_ANY, device)? {
                    self.dispatch_actions(&actions, &KEY_MATCH_ANY)?;
                    continue;
                }
            }
            // checking if there's a "disguised" key version of a relative event,
            // (scancodes equal to and over DISGUISED_EVENT_OFFSETTER are only "disguised" custom events)
            // and also if it's the same "key" and value as the one that came in.
            if key.code() >= DISGUISED_EVENT_OFFSETTER && (key.code(), value) == (event.code(), event.value()) {
                // if it is, setting send_original_relative_event to true to later tell on_relative_event to send the original event.
                send_original_relative_event = true;
                continue;
            }
            self.send_key(&key, value);
        }

        // Using the Ok() to send a boolean to on_relative_event, which will be used to decide whether to send the original relative event.
        // (True = send the original relative event, false = don't send it.)
        Ok(send_original_relative_event)
    }

    // Handle EventType::RELATIVE
    fn on_relative_event(
        &mut self,
        event: &RelativeEvent,
        mouse_movement_collection: &mut Vec<RelativeEvent>,
        config: &Config,
        device: &InputDeviceInfo,
    ) -> Result<(), Box<dyn Error>> {
        // Because a "full" RELATIVE event is only one event,
        // it doesn't translate very well into a KEY event (because those have a "press" event and an "unpress" event).
        // The solution used here is to send two events for each relative event :
        // one for the press "event" and one for the "unpress" event.

        // These consts are used because 'RELEASE'/'PRESS' are better than '0'/'1' at indicating a button release/press.
        const RELEASE: i32 = 0;
        const PRESS: i32 = 1;

        // All relative events (except maybe those i haven't found information about (REL_DIAL, REL_MISC and REL_RESERVED))
        // can have either a positive value or a negative value.
        // A negative value is associated with a different action than the positive value.
        // Specifically, negative values are associated with the opposite of the action that would emit a positive value.
        // For example, a positive value for a scroll event (REL_WHEEL) comes from an upscroll, while a negative value comes from a downscroll.
        let key = match event.value {
            // Positive and negative values can be really high because the events are relative,
            // so their values are variable, meaning we have to match with all positive/negative values.
            // Not sure if there is any relative event with a fixed value.
            1..=i32::MAX => (event.code * 2) + DISGUISED_EVENT_OFFSETTER,
            // While some events may appear to have a fixed value,
            // events like scrolling will have higher values with more "agressive" scrolling.

            // *2 to create a "gap" between events (since multiplying by two means that all resulting values will be even, the odd numbers between will be missing),
            // +1 if the event has a negative value to "fill" the gap (since adding one shifts the parity from even to odd),
            // and adding DISGUISED_EVENT_OFFSETTER,
            // so that the total as a keycode corresponds to one of the custom aliases that
            // are created in config::key::parse_key specifically for these "disguised" relative events.
            i32::MIN..=-1 => (event.code * 2) + 1 + DISGUISED_EVENT_OFFSETTER,

            0 => {
                println!("This event has a value of zero : {event:?}");
                // A value of zero would be unexpected for a relative event,
                // since changing something by zero is kinda useless.
                // Just in case it can actually happen (and also because match arms need the same output type),
                // we'll just act like the value of the event was a positive.
                (event.code * 2) + DISGUISED_EVENT_OFFSETTER
            }
        };

        // Sending a RELATIVE event "disguised" as a "fake" KEY event press to on_key_event.
        match self.on_key_event(&KeyEvent::new_with(key, PRESS), config, device)? {
            // the boolean value is from a variable at the end of on_key_event from event_handler,
            // used to indicate whether the event got through unchanged.
            true => {
                // Sending the original RELATIVE event if the "press" version of the "fake" KEY event got through on_key_event unchanged.
                let action = RelativeEvent::new_with(event.code, event.value);
                if event.code <= 2 {
                    // If it's a mouse movement event (event.code <= 2),
                    // it is added to mouse_movement_collection to later be sent alongside all other mouse movement event,
                    // as a single MouseMovementEventCollection instead of potentially multiple RelativeEvent .

                    // Mouse movement events need to be sent all at once because they would otherwise be separated by a synchronization event¹,
                    // which the OS handles differently from two unseparated mouse movement events.
                    // For example, a REL_X event², followed by a SYNCHRONIZATION event, followed by a REL_Y event³, followed by a SYNCHRONIZATION event,
                    // will move the mouse cursor by a different amount than a REL_X followed by a REL_Y followed by a SYNCHRONIZATION.

                    // ¹Because Xremap usually sends events one by one through evdev's "emit" function, which adds a synchronization event during each call.
                    // ²Mouse movement along the X (horizontal) axis.
                    // ³Mouse movement along the Y (vertical) axis.
                    mouse_movement_collection.push(action);
                } else {
                    // Otherwise, the event is directly sent as a relative event, to be dispatched like other events.
                    self.send_action(Action::RelativeEvent(action));
                }
            }
            false => {}
        }

        // Sending the "unpressed" version of the "fake" KEY event.
        self.on_key_event(&KeyEvent::new_with(key, RELEASE), config, device)?;

        Ok(())
    }

    fn timeout_override(&mut self) -> Result<(), Box<dyn Error>> {
        if let Some(keys) = &self.override_timeout_key.take() {
            for key in keys {
                self.send_key(key, PRESS);
                self.send_key(key, RELEASE);
            }
        }
        self.remove_override()
    }

    fn remove_override(&mut self) -> Result<(), Box<dyn Error>> {
        self.override_timer.unset()?;
        self.override_remaps.clear();
        self.override_timeout_key = None;
        Ok(())
    }

    fn send_keys(&mut self, keys: &Vec<Key>, value: i32) {
        for key in keys {
            self.send_key(key, value);
        }
    }

    fn send_key(&mut self, key: &Key, value: i32) {
        // let event = InputEvent::new(EventType::KEY, key.code(), value);
        let event = KeyEvent::new_with(key.code(), value);
        self.send_action(Action::KeyEvent(event));
    }

    fn send_action(&mut self, action: Action) {
        self.actions.push(action);
    }

    // Repeat/Release what's originally pressed even if remapping changes while holding it
    fn maintain_pressed_keys(&mut self, key: Key, value: i32, events: &mut [(Key, i32)]) {
        // Not handling multi-purpose keysfor now; too complicated
        if events.len() != 1 || value != events[0].1 {
            return;
        }

        let event = events[0];
        if value == PRESS {
            self.pressed_keys.insert(key, event.0);
        } else {
            if let Some(original_key) = self.pressed_keys.get(&key) {
                events[0].0 = *original_key;
            }
            if value == RELEASE {
                self.pressed_keys.remove(&key);
            }
        }
    }

    fn dispatch_keys(
        &mut self,
        key_action: ModmapAction,
        key: Key,
        value: i32,
    ) -> Result<Vec<(Key, i32)>, Box<dyn Error>> {
        let keys = match key_action {
            ModmapAction::Keys(modmap_keys) => modmap_keys
                .into_vec()
                .into_iter()
                .map(|modmap_key| (modmap_key, value))
                .collect(),
            ModmapAction::MultiPurposeKey(MultiPurposeKey {
                hold,
                hold_threshold,
                tap,
                tap_timeout,
                free_hold,
            }) => {
                match value {
                    PRESS => {
                        self.multi_purpose_keys.insert(
                            key,
                            MultiPurposeKeyState {
                                hold,
                                hold_threshold_at: Some(Instant::now() + hold_threshold),
                                tap: tap,
                                tap_timeout_at: if free_hold {
                                    None
                                } else {
                                    Some(Instant::now() + tap_timeout)
                                },
                                held_down: false,
                                time_added: Instant::now(),
                            },
                        );
                        return Ok(vec![]); // delay the press
                    }
                    REPEAT => {
                        if let Some(state) = self.multi_purpose_keys.get_mut(&key) {
                            return Ok(state.repeat());
                        }
                    }
                    RELEASE => {
                        if let Some(state) = self.multi_purpose_keys.remove(&key) {
                            return Ok(state.release());
                        }
                    }
                    _ => panic!("unexpected key event value: {value}"),
                }
                // fallthrough on state discrepancy
                vec![(key, value)]
            }
            ModmapAction::PressReleaseKey(PressReleaseKey {
                skip_key_event,
                press,
                repeat,
                release,
            }) => {
                // Just hook actions, and then emit the original event. We might want to
                // support reordering the key event and dispatched actions later.
                let actions_to_dispatch = match value {
                    PRESS => press,
                    RELEASE => release,
                    _ => repeat,
                };
                self.dispatch_actions(
                    &actions_to_dispatch
                        .into_iter()
                        .map(|action| TaggedAction {
                            action,
                            exact_match: false,
                        })
                        .collect(),
                    &key,
                )?;

                match skip_key_event {
                    true => vec![],              // do not dispatch the original key
                    false => vec![(key, value)], // dispatch the original key
                }
            }
        };
        Ok(keys)
    }

    fn flush_timeout_keys(&mut self, key_values: Vec<(Key, i32)>, cutoff_time: Option<Instant>) -> Vec<(Key, i32)> {
        let mut flush = false;
        for (_, value) in key_values.iter() {
            if *value == PRESS {
                flush = true;
                break;
            }
        }

        if flush {
            let mut states: Vec<_> = self.multi_purpose_keys.iter_mut().collect();
            states.sort_by_key(|(_, state)| state.time_added);

            let mut flushed = Vec::new();
            for (_, state) in states {
                if let Some(cutoff_time) = cutoff_time {
                    if state.time_added >= cutoff_time {
                        // Skip newer multi_purpose_keys on release of old ones
                        continue;
                    }
                }
                flushed.extend(state.force_hold());
            }

            // filter out key presses that are part of the flushed events
            let flushed_presses: HashSet<Key> = flushed
                .iter()
                .filter_map(|(k, v)| (*v == PRESS).then_some(*k))
                .collect();
            let key_values: Vec<(Key, i32)> = key_values
                .into_iter()
                .filter(|(key, value)| !(*value == PRESS && flushed_presses.contains(key)))
                .collect();

            flushed.extend(key_values);
            flushed
        } else {
            key_values
        }
    }

    fn find_modmap(&mut self, config: &Config, key: &Key, device: &InputDeviceInfo) -> Option<ModmapAction> {
        for modmap in &config.modmap {
            if let Some(key_action) = modmap.remap.get(key) {
                if let Some(window_matcher) = &modmap.window {
                    if !self.match_window(window_matcher) {
                        continue;
                    }
                }
                if let Some(application_matcher) = &modmap.application {
                    if !self.match_application(application_matcher) {
                        continue;
                    }
                }
                if let Some(device_matcher) = &modmap.device {
                    if !self.match_device(device_matcher, device) {
                        continue;
                    }
                }
                if let Some(modes) = &modmap.mode {
                    if !modes.contains(&self.mode) {
                        continue;
                    }
                }
                return Some(key_action.clone());
            }
        }
        None
    }

    fn find_keymap(
        &mut self,
        config: &Config,
        key: &Key,
        device: &InputDeviceInfo,
    ) -> Result<Option<Vec<TaggedAction>>, Box<dyn Error>> {
        if !self.override_remaps.is_empty() {
            let entries: Vec<OverrideEntry> = self
                .override_remaps
                .iter()
                .flat_map(|map| map.get(key).cloned().unwrap_or_default())
                .collect();

            if !entries.is_empty() {
                self.remove_override()?;

                for exact_match in [true, false] {
                    let mut remaps = vec![];
                    for entry in &entries {
                        if entry.exact_match && !exact_match {
                            continue;
                        }
                        let (extra_modifiers, missing_modifiers) = self.diff_modifiers(&entry.modifiers);
                        if (exact_match && !extra_modifiers.is_empty()) || !missing_modifiers.is_empty() {
                            continue;
                        }

                        let actions = with_extra_modifiers(&entry.actions, &extra_modifiers, entry.exact_match);
                        let is_remap = is_remap(&entry.actions);

                        // If the first/top match was a remap, continue to find rest of the eligible remaps for this key
                        if remaps.is_empty() && !is_remap {
                            return Ok(Some(actions));
                        } else if is_remap {
                            remaps.extend(actions);
                        }
                    }
                    if !remaps.is_empty() {
                        return Ok(Some(remaps));
                    }
                }
            }
            // An override remap is set but not used. Flush the pending key.
            self.timeout_override()?;
        }

        if let Some(entries) = config.keymap_table.get(key) {
            for exact_match in [true, false] {
                let mut remaps = vec![];
                for entry in entries {
                    if entry.exact_match && !exact_match {
                        continue;
                    }
                    let (extra_modifiers, missing_modifiers) = self.diff_modifiers(&entry.modifiers);
                    if (exact_match && !extra_modifiers.is_empty()) || !missing_modifiers.is_empty() {
                        continue;
                    }
                    if let Some(window_matcher) = &entry.title {
                        if !self.match_window(window_matcher) {
                            continue;
                        }
                    }

                    if let Some(application_matcher) = &entry.application {
                        if !self.match_application(application_matcher) {
                            continue;
                        }
                    }
                    if let Some(device_matcher) = &entry.device {
                        if !self.match_device(device_matcher, device) {
                            continue;
                        }
                    }
                    if let Some(modes) = &entry.mode {
                        if !modes.contains(&self.mode) {
                            continue;
                        }
                    }

                    let actions = with_extra_modifiers(&entry.actions, &extra_modifiers, entry.exact_match);
                    let is_remap = is_remap(&entry.actions);

                    // If the first/top match was a remap, continue to find rest of the eligible remaps for this key
                    if remaps.is_empty() && !is_remap {
                        return Ok(Some(actions));
                    } else if is_remap {
                        remaps.extend(actions)
                    }
                }
                if !remaps.is_empty() {
                    return Ok(Some(remaps));
                }
            }
        }
        Ok(None)
    }

    fn dispatch_actions(&mut self, actions: &Vec<TaggedAction>, key: &Key) -> Result<(), Box<dyn Error>> {
        for action in actions {
            self.dispatch_action(action, key)?;
        }
        Ok(())
    }

    fn dispatch_action(&mut self, action: &TaggedAction, key: &Key) -> Result<(), Box<dyn Error>> {
        match &action.action {
            KeymapAction::KeyPressAndRelease(key_press) => self.send_key_press_and_release(key_press),
            KeymapAction::KeyPress(key) => self.send_key(key, PRESS),
            KeymapAction::KeyRepeat(key) => self.send_key(key, REPEAT),
            KeymapAction::KeyRelease(key) => self.send_key(key, RELEASE),
            KeymapAction::Remap(Remap {
                remap,
                timeout,
                timeout_key,
            }) => {
                let set_timeout = self.override_remaps.is_empty();
                self.override_remaps
                    .push(build_override_table(remap, action.exact_match));

                // Set timeout only if this is the first of multiple eligible remaps,
                // so the behaviour is consistent with how current normal keymap override works
                if set_timeout {
                    if let Some(timeout) = timeout {
                        let expiration = Expiration::OneShot(TimeSpec::from_duration(*timeout));
                        // TODO: Consider handling the timer in ActionDispatcher
                        self.override_timer.unset()?;
                        self.override_timer.set(expiration, TimerSetTimeFlags::empty())?;
                        self.override_timeout_key = timeout_key.clone().or_else(|| Some(vec![*key]))
                    }
                }
            }
            KeymapAction::Launch(command) => self.run_command(command.clone()),
            KeymapAction::SetMode(mode) => {
                self.mode = mode.clone();
                println!("mode: {mode}");
            }
            KeymapAction::SetMark(set) => self.mark_set = *set,
            KeymapAction::WithMark(key_press) => self.send_key_press_and_release(&self.with_mark(key_press)),
            KeymapAction::EscapeNextKey(escape_next_key) => self.escape_next_key = *escape_next_key,
            KeymapAction::Sleep(millis) => self.send_action(Action::Delay(Duration::from_millis(*millis))),
            KeymapAction::SetExtraModifiers(keys) => {
                self.extra_modifiers.clear();
                for key in keys {
                    self.extra_modifiers.insert(*key);
                }
            }
        }
        Ok(())
    }

    fn send_key_press_and_release(&mut self, key_press: &KeyPress) {
        // Build extra or missing modifiers. Note that only MODIFIER_KEYS are handled
        // because logical modifiers shouldn't make an impact outside xremap.
        let (mut extra_modifiers, mut missing_modifiers) = self.diff_modifiers(&key_press.modifiers);
        extra_modifiers.retain(|key| MODIFIER_KEYS.contains(key) && !self.extra_modifiers.contains(key));
        missing_modifiers.retain(|key| MODIFIER_KEYS.contains(key));

        // Emulate the modifiers of KeyPress
        self.send_keys(&missing_modifiers, PRESS);
        self.send_keys(&extra_modifiers, RELEASE);

        // Press the main key
        self.send_key(&key_press.key, PRESS);
        self.send_key(&key_press.key, RELEASE);

        self.send_action(Action::Delay(self.keypress_delay));

        // Resurrect the original modifiers
        self.send_keys(&extra_modifiers, PRESS);
        self.send_action(Action::Delay(self.keypress_delay));
        self.send_keys(&missing_modifiers, RELEASE);
    }

    fn with_mark(&self, key_press: &KeyPress) -> KeyPress {
        if self.mark_set && !self.match_modifier(&Modifier::Shift) {
            let mut modifiers = key_press.modifiers.clone();
            modifiers.push(Modifier::Shift);
            KeyPress {
                key: key_press.key,
                modifiers,
            }
        } else {
            key_press.clone()
        }
    }

    fn run_command(&mut self, command: Vec<String>) {
        self.send_action(Action::Command(command));
    }

    // Return (extra_modifiers, missing_modifiers)
    fn diff_modifiers(&self, modifiers: &[Modifier]) -> (Vec<Key>, Vec<Key>) {
        let extra_modifiers: Vec<Key> = self
            .modifiers
            .iter()
            .filter(|modifier| !contains_modifier(modifiers, modifier))
            .copied()
            .collect();
        let missing_modifiers: Vec<Key> = modifiers
            .iter()
            .filter_map(|modifier| {
                if self.match_modifier(modifier) {
                    None
                } else {
                    match modifier {
                        Modifier::Shift => Some(Key::KEY_LEFTSHIFT),
                        Modifier::Control => Some(Key::KEY_LEFTCTRL),
                        Modifier::Alt => Some(Key::KEY_LEFTALT),
                        Modifier::Windows => Some(Key::KEY_LEFTMETA),
                        Modifier::Key(key) => Some(*key),
                    }
                }
            })
            .collect();
        (extra_modifiers, missing_modifiers)
    }

    fn match_modifier(&self, modifier: &Modifier) -> bool {
        match modifier {
            Modifier::Shift => {
                self.modifiers.contains(&Key::KEY_LEFTSHIFT) || self.modifiers.contains(&Key::KEY_RIGHTSHIFT)
            }
            Modifier::Control => {
                self.modifiers.contains(&Key::KEY_LEFTCTRL) || self.modifiers.contains(&Key::KEY_RIGHTCTRL)
            }
            Modifier::Alt => self.modifiers.contains(&Key::KEY_LEFTALT) || self.modifiers.contains(&Key::KEY_RIGHTALT),
            Modifier::Windows => {
                self.modifiers.contains(&Key::KEY_LEFTMETA) || self.modifiers.contains(&Key::KEY_RIGHTMETA)
            }
            Modifier::Key(key) => self.modifiers.contains(key),
        }
    }
    fn match_window(&mut self, window_matcher: &OnlyOrNot) -> bool {
        // Lazily fill the wm_class cache
        if self.title_cache.is_none() {
            match self.application_client.current_window() {
                Some(title) => self.title_cache = Some(title),
                None => self.title_cache = Some(String::new()),
            }
        }

        if let Some(title) = &self.title_cache {
            if let Some(title_only) = &window_matcher.only {
                return title_only.iter().any(|m| m.matches(title));
            }
            if let Some(title_not) = &window_matcher.not {
                return title_not.iter().all(|m| !m.matches(title));
            }
        }
        false
    }

    fn match_application(&mut self, application_matcher: &OnlyOrNot) -> bool {
        // Lazily fill the wm_class cache
        if self.application_cache.is_none() {
            match self.application_client.current_application() {
                Some(application) => self.application_cache = Some(application),
                None => self.application_cache = Some(String::new()),
            }
        }

        if let Some(application) = &self.application_cache {
            if let Some(application_only) = &application_matcher.only {
                return application_only.iter().any(|m| m.matches(application));
            }
            if let Some(application_not) = &application_matcher.not {
                return application_not.iter().all(|m| !m.matches(application));
            }
        }
        false
    }

    fn match_device(&self, device_matcher: &config::device::Device, device: &InputDeviceInfo) -> bool {
        if let Some(device_only) = &device_matcher.only {
            return device_only.iter().any(|m| device.matches(m));
        }
        if let Some(device_not) = &device_matcher.not {
            return device_not.iter().all(|m| !device.matches(m));
        }
        false
    }

    fn update_modifier(&mut self, key: Key, value: i32) {
        if value == PRESS {
            self.modifiers.insert(key);
        } else if value == RELEASE {
            self.modifiers.remove(&key);
        }
    }
}

fn is_remap(actions: &[KeymapAction]) -> bool {
    if actions.is_empty() {
        // When actions is empty it could either be regarded as an empty remap
        //  or no actions. In principle that shouldn't matter, but remap is
        //  implemented to gather all defined remaps, not just the first match.
        // Here we regard an empty actions as non-remap, so the matching will stop
        //  here, and no actions are performed. The possibly following remaps are
        //  hence ignored.
        return false;
    }

    actions.iter().all(|x| matches!(x, KeymapAction::Remap(..)))
}

fn with_extra_modifiers(actions: &[KeymapAction], extra_modifiers: &[Key], exact_match: bool) -> Vec<TaggedAction> {
    let mut result: Vec<TaggedAction> = vec![];
    if !extra_modifiers.is_empty() {
        // Virtually release extra modifiers so that they won't be physically released on KeyPress
        result.push(TaggedAction {
            action: KeymapAction::SetExtraModifiers(extra_modifiers.to_vec()),
            exact_match,
        });
    }
    result.extend(actions.iter().map(|action| TaggedAction {
        action: action.clone(),
        exact_match,
    }));
    if !extra_modifiers.is_empty() {
        // Resurrect the modifier status
        result.push(TaggedAction {
            action: KeymapAction::SetExtraModifiers(vec![]),
            exact_match,
        });
    }
    result
}

fn contains_modifier(modifiers: &[Modifier], key: &Key) -> bool {
    for modifier in modifiers {
        if match modifier {
            Modifier::Shift => key == &Key::KEY_LEFTSHIFT || key == &Key::KEY_RIGHTSHIFT,
            Modifier::Control => key == &Key::KEY_LEFTCTRL || key == &Key::KEY_RIGHTCTRL,
            Modifier::Alt => key == &Key::KEY_LEFTALT || key == &Key::KEY_RIGHTALT,
            Modifier::Windows => key == &Key::KEY_LEFTMETA || key == &Key::KEY_RIGHTMETA,
            Modifier::Key(modifier_key) => key == modifier_key,
        } {
            return true;
        }
    }
    false
}

lazy_static! {
    static ref MODIFIER_KEYS: [Key; 8] = [
        // Shift
        Key::KEY_LEFTSHIFT,
        Key::KEY_RIGHTSHIFT,
        // Control
        Key::KEY_LEFTCTRL,
        Key::KEY_RIGHTCTRL,
        // Alt
        Key::KEY_LEFTALT,
        Key::KEY_RIGHTALT,
        // Windows
        Key::KEY_LEFTMETA,
        Key::KEY_RIGHTMETA,
    ];
}

// ---

fn is_pressed(value: i32) -> bool {
    value == PRESS || value == REPEAT
}

// InputEvent#value
const RELEASE: i32 = 0;
const PRESS: i32 = 1;
const REPEAT: i32 = 2;

// ---

#[derive(Debug)]
struct MultiPurposeKeyState {
    hold: Keys,
    tap: Keys,
    // Some if the first press is still delayed, None if already considered held.
    tap_timeout_at: Option<Instant>,
    hold_threshold_at: Option<Instant>,
<<<<<<< HEAD
=======
    // Whether the multipurpose key is considered to be held down, and key presses has been emitted.
>>>>>>> 1e8fa023
    held_down: bool,
    time_added: Instant,
}

impl MultiPurposeKeyState {
    fn repeat(&mut self) -> Vec<(Key, i32)> {
        match self.tap_timeout_at {
            Some(tap_timeout_at) if Instant::now() < tap_timeout_at => {
                vec![] // still delay the press
            }
            Some(_) => {
                // timeout
                self.tap_timeout_at = None;
                self.held_down = true;
                let mut keys = self.hold.clone().into_vec();
                keys.sort_by(modifiers_first);
                keys.into_iter().map(|key| (key, PRESS)).collect()
            }
            None => {
                let mut keys = self.hold.clone().into_vec();
                keys.sort_by(modifiers_first);
                keys.into_iter().map(|key| (key, REPEAT)).collect()
            }
        }
    }

    fn release(&self) -> Vec<(Key, i32)> {
        match self.tap_timeout_at {
            Some(tap_timeout_at) if Instant::now() < tap_timeout_at => self.press_and_release(&self.tap),
            Some(_) | None => match self.held_down {
                true => {
                    let mut release_keys = self.hold.clone().into_vec();
                    release_keys.sort_by(modifiers_last);
                    release_keys.into_iter().map(|key| (key, RELEASE)).collect()
                }
                false => self.press_and_release(&self.tap),
            },
        }
    }

    fn force_hold(&mut self) -> Vec<(Key, i32)> {
        match (self.tap_timeout_at, self.hold_threshold_at) {
            // If it is before the hold_threshold then act as a tap
            (Some(_), Some(threshold)) if Instant::now() < threshold => {
                self.held_down = false;
                self.press_without_release(&self.tap)
            }
            // If it is after the hold_threshold then act as hold
            (Some(_), _) | (_, _) if !self.held_down => {
                self.tap_timeout_at = None;
                self.held_down = true;
                let mut keys = self.hold.clone().into_vec();
                keys.sort_by(modifiers_first);
                keys.into_iter().map(|key| (key, PRESS)).collect()
            }
            // If it already counts as hold then no need to update
            _ => vec![],
        }
    }

    fn press_without_release(&self, keys_to_use: &Keys) -> Vec<(Key, i32)> {
        let mut press_keys = keys_to_use.clone().into_vec();
        press_keys.sort_by(modifiers_first);
        let events: Vec<(Key, i32)> = press_keys.into_iter().map(|key| (key, PRESS)).collect();
        events
    }

    fn press_and_release(&self, keys_to_use: &Keys) -> Vec<(Key, i32)> {
        let mut release_keys = keys_to_use.clone().into_vec();
        release_keys.sort_by(modifiers_last);
        let release_events: Vec<(Key, i32)> = release_keys.into_iter().map(|key| (key, RELEASE)).collect();

        let mut press_keys = keys_to_use.clone().into_vec();
        press_keys.sort_by(modifiers_first);
        let mut events: Vec<(Key, i32)> = press_keys.into_iter().map(|key| (key, PRESS)).collect();
        events.extend(release_events);
        events
    }
}

/// Orders modifier keys ahead of non-modifier keys.
/// Unfortunately the underlying type doesn't allow direct
/// comparison, but that's ok for our purposes.
fn modifiers_first(a: &Key, b: &Key) -> Ordering {
    if MODIFIER_KEYS.contains(a) {
        if MODIFIER_KEYS.contains(b) {
            Ordering::Equal
        } else {
            Ordering::Less
        }
    } else if MODIFIER_KEYS.contains(b) {
        Ordering::Greater
    } else {
        // Neither are modifiers
        Ordering::Equal
    }
}

fn modifiers_last(a: &Key, b: &Key) -> Ordering {
    modifiers_first(a, b).reverse()
}<|MERGE_RESOLUTION|>--- conflicted
+++ resolved
@@ -869,10 +869,7 @@
     // Some if the first press is still delayed, None if already considered held.
     tap_timeout_at: Option<Instant>,
     hold_threshold_at: Option<Instant>,
-<<<<<<< HEAD
-=======
     // Whether the multipurpose key is considered to be held down, and key presses has been emitted.
->>>>>>> 1e8fa023
     held_down: bool,
     time_added: Instant,
 }
