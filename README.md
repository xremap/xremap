--- conflicted
+++ resolved
@@ -243,19 +243,9 @@
     remap: # Required
       # Replace a key with another
       KEY_XXX1: KEY_YYY # Required
-<<<<<<< HEAD
-      # Dispatch different keys depending on whether you hold it or tap it
-      KEY_XXX2:
-        hold: KEY_YYY # Required, also accepts arrays
-        hold_threshold_millis: 0 # Optional
-        tap: KEY_ZZZ # Required, also accepts arrays
-        tap_timeout_millis: 1000 # Optional
-      # Hook `keymap` action on key press/release events.
-=======
       # Replace a key with multiple keys (pressed and released simultaneously)
       KEY_XXX2: [KEY_YYY, KEY_ZZZ]
       # Dispatch different keys depending on whether you hold it or tap it
->>>>>>> 1e8fa023
       KEY_XXX3:
         hold: KEY_YYY # Required, also accepts arrays
         hold_threshold_millis: 0 # Optional
