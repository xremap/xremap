# <img src='.github/xremap.png' style='height: 32px; margin-top: 8px; margin-bottom: -4px;' alt='Xremap'> :keyboard:

![crates.io](https://img.shields.io/crates/v/xremap) [![GitHub Actions](https://github.com/k0kubun/xremap/actions/workflows/build.yml/badge.svg)](https://github.com/k0kubun/xremap/actions/workflows/build.yml)

`xremap` is a key remapper for Linux. Unlike `xmodmap`, it supports app-specific remapping and Wayland.

## Concept

* **Fast** - Xremap is written in Rust, which is faster than JIT-less interpreters like Python.

* **Cross-platform** - Xremap uses `evdev` and `uinput`, which works whether you use X11 or Wayland.

* **Language-agnostic** - The config is JSON-compatible. Generate it from any language,
  e.g. [Ruby](https://github.com/xremap/xremap-ruby), [Python](https://github.com/xremap/xremap-python).

## Features

* Remap any keys, e.g. Ctrl or CapsLock.
* Remap any key combination to another, even to a key sequence.
* Remap a key sequence as well. You could do something like Emacs's `C-x C-c`.
* Remap a key to two different keys depending on whether it's pressed alone or held.
* Application-specific remapping. Even if it's not supported by your application, xremap can.
* Device-specific remapping.
* Automatically remap newly connected devices by starting xremap with `--watch`.
* Support [Emacs-like key remapping](example/emacs.yml), including the mark mode.
* Trigger commands on key press/release events.
* Use a non-modifier key as a virtual modifier key.

## Installation

Download a binary from [Releases](https://github.com/k0kubun/xremap/releases).

If it doesn't work, please [install Rust](https://doc.rust-lang.org/cargo/getting-started/installation.html)
and run one of the following commands:

```bash
cargo install xremap --features x11     # X11
cargo install xremap --features gnome   # GNOME Wayland
cargo install xremap --features kde     # KDE-Plasma Wayland
cargo install xremap --features wlroots # Sway, Wayfire, etc.
cargo install xremap --features hypr    # Hyprland
cargo install xremap                    # Others
```

You may also need to install `libx11-dev` to run the `xremap` binary for X11.

### Arch Linux

If you are on Arch Linux and X11, you can install [xremap-x11-bin](https://aur.archlinux.org/packages/xremap-x11-bin/) from AUR.

### NixOS

If you are using NixOS, xremap can be installed and configured through a [flake](https://github.com/xremap/nix-flake/).

### Fedora Linux

If you are using Fedora, xremap can be installed via this [Fedora Copr](https://copr.fedorainfracloud.org/coprs/blakegardner/xremap/) repository.

## Usage

Write [a config file](#Configuration) directly, or generate it with
[xremap-ruby](https://github.com/xremap/xremap-ruby) or [xremap-python](https://github.com/xremap/xremap-python).

Then start the `xremap` daemon by running:

```
sudo xremap config.yml
```

(You will need to leave it running for your mappings to take effect.)

<details>
<summary>If you want to run xremap without sudo, click here.</summary>

### Running xremap without sudo

To do so, your normal user should be able to use `evdev` and `uinput` without sudo.
In Ubuntu, this can be configured by running the following commands and rebooting your machine.

```bash
sudo gpasswd -a YOUR_USER input
echo 'KERNEL=="uinput", GROUP="input", TAG+="uaccess"' | sudo tee /etc/udev/rules.d/input.rules
```

#### Arch Linux

The following can be used on Arch.

```bash
lsmod | grep uinput
```
If this module is not loaded, add to `/etc/modules-load.d/uinput.conf`:
```bash
uinput
```
Then add udev rule.

```bash
echo 'KERNEL=="uinput", GROUP="input", TAG+="uaccess"' | sudo tee /etc/udev/rules.d/99-input.rules
```

Then reboot the machine.

#### Debian
Make sure `uinput` is loaded same as in Arch:
```
lsmod | grep uinput
```
If it shows up empty:
```bash
echo uinput | sudo tee /etc/modules-load.d/uinput.conf
```
Add your user to the `input` group and add the same udev rule as in Ubuntu:
```bash
sudo gpasswd -a YOUR_USER input
echo 'KERNEL=="uinput", GROUP="input", TAG+="uaccess"' | sudo tee /etc/udev/rules.d/input.rules
```
Reboot the machine afterwards or try:
```bash
sudo modprobe uinput
sudo udevadm control --reload-rules && sudo udevadm trigger
```

#### Other platforms

In other platforms, you might need to create an `input` group first
and run `echo 'KERNEL=="event*", NAME="input/%k", MODE="660", GROUP="input"' | sudo tee /etc/udev/rules.d/input.rules` as well.

If you do this, in some environments, `--watch` may fail to recognize new devices due to temporary permission issues.
Using `sudo` might be more useful in such cases.

---

</details>

See the following instructions for your environment to make `application`-specific remapping work.

### X11

If you use `sudo` to run `xremap`, you may need to run `xhost +SI:localuser:root` if you see `No protocol specified`.

### GNOME Wayland

Install xremap's GNOME Shell extension from [this link](https://extensions.gnome.org/extension/5060/xremap/),
switching OFF to ON.

<details>
<summary>If you use <code>sudo</code> to run <code>xremap</code>, also click here.</summary>

Update `/usr/share/dbus-1/session.conf` as follows, and reboot your machine.

```diff
   <policy context="default">
+    <allow user="root"/>
     <!-- Allow everything to be sent -->
     <allow send_destination="*" eavesdrop="true"/>
     <!-- Allow everything to be received -->
```

</details>

### KDE-Plasma Wayland

Xremap cannot be run as root. Follow the instructions above to run xremap without sudo.

## Configuration
Your `config.yml` should look like this:

```yml
modmap:
  - name: Except Chrome
    application:
      not: Google-chrome
    remap:
      CapsLock: Esc
keymap:
  - name: Emacs binding
    application:
      only: Slack
    remap:
      C-b: left
      C-f: right
      C-p: up
      C-n: down
```

See also: [example/config.yml](example/config.yml) and [example/emacs.yml](example/emacs.yml)

### modmap

`modmap` is for key-to-key remapping like xmodmap.
Note that remapping a key to a modifier key, e.g. CapsLock to Control\_L,
is supported only in `modmap` since `keymap` handles modifier keys differently.

```yml
modmap:
  - name: Name # Optional
    exact_match: false # Optional, defaults to false
    remap: # Required
      # Replace a key with another
      KEY_XXX1: KEY_YYY # Required
      # Dispatch different keys depending on whether you hold it or press it alone
      KEY_XXX2:
        held: KEY_YYY # Required, also accepts arrays
        alone: KEY_ZZZ # Required, also accepts arrays
        alone_timeout_millis: 1000 # Optional
      # Hook `keymap` action on key press/release events.
      KEY_XXX3:
        skip_key_event: false # Optional, skip original key event, defaults to false
        press: { launch: ["xdotool", "mousemove", "0", "7200"] } # Required
        release: { launch: ["xdotool", "mousemove", "0", "0"] } # Required
    application: # Optional
      not: [Application, ...]
      # or
      only: [Application, ...]
    window: # Optional (only hyprland/wlroots/kde clients supported)
      not: [/regex of window title/, ...]
      # or
      only: [/regex of window title/, ...]
    device: # Optional
      not: [Device, ...]
      # or
      only: [Device, ...]
```

For `KEY_XXX` and `KEY_YYY`, use [these names](https://github.com/emberian/evdev/blob/1d020f11b283b0648427a2844b6b980f1a268221/src/scancodes.rs#L26-L572).
You can skip `KEY_` and the name is case-insensitive. So `KEY_CAPSLOCK`, `CAPSLOCK`, and `CapsLock` are the same thing.
Some [custom aliases](src/config/key.rs) like `SHIFT_R`, `CONTROL_L`, etc. are provided.

In case you don't know the name of a key, you can find out by enabling the xremap debug output:
```bash
RUST_LOG=debug xremap config.yml
# or
sudo RUST_LOG=debug xremap config.yml
```
Then press the key you want to know the name of.

If you specify a map containing `held` and `alone`, you can use the key for two purposes.
The key is considered `alone` if it's pressed and released within `alone_timeout_millis` (default: 1000)
before any other key is pressed. Otherwise it's considered `held`.

### keymap

`keymap` is for remapping a sequence of key combinations to another sequence of key combinations or other actions.

```yml
keymap:
  - name: Name # Optional
    remap: # Required
      # Key press -> Key press
      MOD1-KEY_XXX1: MOD2-KEY_YYY
      # Sequence (MOD1-KEY_XXX2, MOD2-KEY_YYY) -> Key press (MOD3-KEY_ZZZ)
      MOD1-KEY_XXX2:
        remap:
          MOD2-KEY_YYY: MOD3-KEY_ZZZ
        timeout_millis: 200 # Optional. No timeout by default.
      # Key press (MOD1-KEY_XXX3) -> Sequence (MOD2-KEY_YYY, MOD3-KEY_ZZZ)
      MOD1-KEY_XXX3: [MOD2-KEY_YYY, MOD3-KEY_ZZZ]
      # Execute a command
      MOD1-KEY_XXX4:
        launch: ["bash", "-c", "echo hello > /tmp/test"]
      # Let `with_mark` also press a Shift key (useful for Emacs emulation)
      MOD1-KEY_XXX5: { set_mark: true } # use { set_mark: false } to disable it
      # Also press Shift only when { set_mark: true } is used before
      MOD1-KEY_XXX6: { with_mark: MOD2-KEY_YYY }
      # After pressing MOD1-KEY_XXX7, the next key press will ignore keymap
      MOD1-KEY_XXX7: { escape_next_key: true }
      # Set mode to configure Vim-like modal remapping
<<<<<<< HEAD
      MOD1-KEY_XXX8: { set_mode: default }
=======
      MOD1-KEY_XXX: { set_mode: default }
      # Illustrate a nested mapping that times out;
      # also useful for timing out double-key sequences if the second key is never pressed.
      space:  # Use timeout to fix a bouncy spacebar
        remap:
          space: null          # make space output nothing; null is equivalent to []
          timeout_key: space   # output space after timeout or a non-mapped key (only space is mapped above)
          timeout_millis: 150  # timeout duration in ms
>>>>>>> 745c8e57
    application: # Optional
      not: [Application, ...]
      # or
      only: [Application, ...]
    window: # Optional (only hyprland/wlroots/kde clients supported)
      not: [/regex of window title/, ...]
      # or
      only: [/regex of window title/, ...]
    device: # Optional
      not: [Device, ...]
      # or
      only: [Device, ...]
    mode: default # Optional
default_mode: default # Optional
```

For `KEY_XXX`, use [these names](https://github.com/emberian/evdev/blob/1d020f11b283b0648427a2844b6b980f1a268221/src/scancodes.rs#L26-L572).
You can skip `KEY_` and the name is case-insensitive. So `KEY_CAPSLOCK`, `CAPSLOCK`, and `CapsLock` are the same thing.

For the `MOD1-` part, the following prefixes can be used (also case-insensitive):

* Shift: `SHIFT-`
* Control: `C-`, `CTRL-`, `CONTROL-`
* Alt: `M-`, `ALT-`
* Windows: `SUPER-`, `WIN-`, `WINDOWS-`

You can use multiple prefixes like `C-M-Shift-a`.
You may also suffix them with `_L` or `_R` (case-insensitive) so that
remapping is triggered only on a left or right modifier, e.g. `Ctrl_L-a`.

If you use `virtual_modifiers` explained below, you can use it in the `MOD1-` part too.

`exact_match` defines whether to use exact match when matching key presses. For
example, given a mapping of `C-n: down` and `exact_match: false` (default), and
you pressed <kbd>C-Shift-n</kbd>, it will automatically be remapped to
<kbd>Shift-down</kbd>, without you having to define a mapping for
<kbd>C-Shift-n</kbd>, which you would have to do if you use `exact_match: true`.

### application

`application` can be used for both `modmap` and `keymap`, which allows you to specify application-specific remapping.

```yml
application:
  not: Application
  # or
  not: [Application, ...]
  # or
  only: Application
  # or
  only: [Application, ...]
```

The application name can be specified as a normal string to exactly match the name,
or a regex surrounded by `/`s like `/application/`.

To check the application names, you can use the following commands:

#### X11

```
$ wmctrl -x -l
0x02800003  0 slack.Slack           ubuntu-jammy Slack | general | ruby-jp
0x05400003  0 code.Code             ubuntu-jammy application.rs - xremap - Visual Studio Code
```

You may use the entire string of the third column (`slack.Slack`, `code.Code`),
or just the last segment after `.` (`Slack`, `Code`).

#### GNOME Wayland

Use the following command or check windows' WMClass by pressing Alt+F2 and running `lg` command in [LookingGlass](https://wiki.gnome.org/Projects/GnomeShell/LookingGlass):
```
busctl --user call org.gnome.Shell /com/k0kubun/Xremap com.k0kubun.Xremap WMClasses
```
#### KDE-Plasma Wayland

Xremap prints the active window to the console. 
However, it will only start printing, once a mapping has been triggered that uses an application filter. 
So you have to create a mapping with a filter using a dummy application name and trigger it.
Then each time you switch to a new window xremap will print its caption, class, and name in the following style:
`active window: caption: '<caption>', class: '<class>', name: '<name>'`
The `class` property should be used for application matching, while the `caption` property should be used for window matching.

If you use a systemd-daemon to manage xremap, the prints will be visible in the system-logs (Can be opened with `journalctl -f`)

#### Sway

```
swaymsg -t get_tree
```

Locate `app_id` in the output.

#### application-specific key overrides

Sometimes you want to define a generic key map that is available in all applications, but give specific keys in that map their own definition in specific applications. You can do this by putting the generic map at the bottom of the config, after any specific overrides, as follows.

```yml
# Emacs-style word-forward and word-back
keymap:
  - name: override to make libreoffice-writer go to end of word but before final space like emacs
    application:
      only: libreoffice-writter
    remap:
      Alt-f: [right, C-right, left]
  - name: generic for all apps
    remap:
      Alt-f: C-right
      Alt-b: C-left
```

Note how Alt-f and Alt-b work in all apps, but the definition of Alt-f is slightly different in LibreOffice Writer. When that app is active, the first definition overrides the second definition; but for any other app, only the second definition is found. This is because xremap uses the first matching definition that it finds.

### device

Much like [`application`](#application), you may specify `{keymap,modmap}.device.{not,only}` in your configuration for device-specific remapping. Consistent with the global `--device` flag, device-matching strings may be any of:
- the full path of the device
- the filename of the device
- the device name
- a substring of the device name

To determine the names and paths of your devices, examine `xremap`'s log output at startup.

```yml
device:
  not: '/dev/input/event0'
  # or
  not: ['event0', ...]
  # or
  only: 'Some Cool Device Name'
  # or
  only: ['Cool Device', ...]
  # etc...
```

Unlike for `application`, regexs are not supported for `device`.


### virtual\_modifiers

You can declare keys that should act like a modifier.

```yml
virtual_modifiers:
  - CapsLock
keymap:
  - remap:
      CapsLock-i: Up
      CapsLock-j: Left
      CapsLock-k: Down
      CapsLock-l: Right
```

### keypress_delay_ms

Some applications have trouble understanding synthesized key events, especially on
Wayland. `keypress_delay_ms` can be used to workaround the issue.
See [#179](https://github.com/k0kubun/xremap/issues/179) for the detail.

### Shared data field

You can declare data that does not directly go into the config under the `shared` field.  
This can be usefull when using Anchors and Aliases.  
For more information about the use of Yaml anchors see the [Yaml specification](https://yaml.org/spec/1.2.2/#3222-anchors-and-aliases).

#### example:
```yaml
shared:
  terminals: &terminals # The & Symbol marks this entry as a Anchor
    - Gnome-terminal
    - Kitty
  
  some_remaps: &some_remaps
    Ctrl-f: C-right
    Alt-b: C-up

keymap:
  - application:
      only: *terminals  # we can reuse the list here
    remap: *some_remaps # and we can reuse a map here.
```

## Maintainers

- @k0kubun
- @N4tus (KDE client)
- @jixiuf (wlroots client)

## License

`xremap` is available as open source under the terms of the [MIT License](https://opensource.org/licenses/MIT).<|MERGE_RESOLUTION|>--- conflicted
+++ resolved
@@ -266,10 +266,7 @@
       # After pressing MOD1-KEY_XXX7, the next key press will ignore keymap
       MOD1-KEY_XXX7: { escape_next_key: true }
       # Set mode to configure Vim-like modal remapping
-<<<<<<< HEAD
       MOD1-KEY_XXX8: { set_mode: default }
-=======
-      MOD1-KEY_XXX: { set_mode: default }
       # Illustrate a nested mapping that times out;
       # also useful for timing out double-key sequences if the second key is never pressed.
       space:  # Use timeout to fix a bouncy spacebar
@@ -277,7 +274,6 @@
           space: null          # make space output nothing; null is equivalent to []
           timeout_key: space   # output space after timeout or a non-mapped key (only space is mapped above)
           timeout_millis: 150  # timeout duration in ms
->>>>>>> 745c8e57
     application: # Optional
       not: [Application, ...]
       # or
